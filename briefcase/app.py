from __future__ import print_function

import os
import json
import random
import re
import subprocess
import requests
import shutil
import sys
import uuid

from datetime import date
from distutils.core import Command

import pip

from cookiecutter.main import cookiecutter


class app(Command):
    description = "Create a native application to wrap this project"

    user_options = [
        ('dir=', 'd',
         "Directory to put the project in"),
        ('formal-name=', None,
         "Formal name for the project"),
        ('class-name=', None,
         "Entry class name for the project"),
        ('organization-name=', None,
         "Name of the organization managing the project"),
        ('template=', None,
         "Template (or template repository URL) to use."),
        ('bundle', None,
         'Bundle identifier for the author organization - usually a reversed domain (e.g., "org.python")'),
        ('icon=', None,
         "Name of the icon file."),
        ('guid=', None,
         "GUID identifying the app."),
        ('secret-key=', None,
         "Secret key for the app."),
        ('splash=', None,
         "Name of the splash screen file."),
        ('app-requires', None,
         'List of platform-specific requirements for this app.'),
        ('support-pkg=', 's',
         'URL for the support package to use'),
        ('download-dir=', None,
         "Directory where the project support packages will be cached"),
        ('build', None,
         "Build the project after generating"),
        ('execute', None,
         "Run the application after building"),
        ('os-version=', None,
         "Set the device OS version. Currently only iOS supported (e.g., iOS 10.2)"),
        ('device=', None,
         "Set the device to run. Currently only iOS supported (e.g., iPhone 7 Plus)")
    ]

    def initialize_options(self):
        self.dir = None
        self.formal_name = None
        self.class_name = None
        self.organization_name = None
        self.template = None
        self.bundle = None
        self.icon = None
        self.splash = None
        self.app_requires = None
        self.support_pkg = None
        self.support_dir = None
        self.download_dir = None
        self.version_code = None
        self.guid = None
        self.secret_key = None
        self.build = False
        self.execute = False
        self.os_version = None
        self.device = None

    def finalize_options(self):
        if self.formal_name is None:
            self.formal_name = self.distribution.get_name().title()

        if self.class_name is None:
            CLASS_NAME_CHARS = re.compile('[^a-zA-Z]')
            self.class_name = CLASS_NAME_CHARS.sub('', self.formal_name.title())

        if self.organization_name is None:
            self.organization_name = self.distribution.get_author().title()

        if self.bundle is None:
            if self.distribution.get_author_email():
                domain = self.distribution.get_author_email().split('@')[-1]
            else:
                domain = 'org.python'
            self.bundle = '.'.join(reversed(domain.split('.')))

        if self.download_dir is None:
            self.download_dir = os.path.expanduser(os.path.join('~', '.briefcase'))

        # The Version Code is a pure-string, numerically sortable
        # version number.
        match = re.match('(?P<major>\d+)(\.(?P<minor>\d+)(\.(?P<revision>\d+))?)?', self.distribution.get_version())
        self.version_code = '%02d%02d%02d' % (
            int(match.groups()[0]) if match.groups()[0] else 0,
            int(match.groups()[2]) if match.groups()[2] else 0,
            int(match.groups()[4]) if match.groups()[4] else 0,
        )

        # The app's GUID (if not manually specified) is a namespace UUID
        # based on the URL for the app.
        if self.guid is None:
            self.guid = uuid.uuid3(uuid.NAMESPACE_URL, self.distribution.get_url())

        # The secret key is 40 characters of entropy
        if self.secret_key is None:
            self.secret_key = ''.join(random.choice("abcdefghijklmnopqrstuvwxyz0123456789!@#$%^&*(-_=+)") for i in range(40))

        pip.utils.ensure_dir(self.download_dir)

        if self.execute:
            self.build = True

    def find_support_pkg(self):
        api_url = 'https://pybee.org/static/api/%s/releases.json' % self.support_project

        try:
            releases = requests.get(api_url).json()
        except requests.exceptions.RequestException:
            print()
            print("We had trouble connecting to Github to look for appropriate")
            print("support packages. This can happen when you have tried too many")
            print("times. If you are working on briefcase, please use the specified")
            print("--support-pkg flag for development.")
            return None

        candidates = []
        for release in releases:
            if release['tag_name'] and release['tag_name'].startswith("%s.%s-" % (sys.version_info.major, sys.version_info.minor)):
                for asset in release['assets']:
                    if asset['name'].endswith('.tar.gz') and self.platform in asset['name']:
                        candidates.append((release['created_at'], asset['browser_download_url']))

        try:
            return sorted(candidates, reverse=True)[0][1]
        except IndexError:
            return None

    @property
    def app_dir(self):
        return os.path.join(os.getcwd(), self.resource_dir, 'app')

    @property
    def app_packages_dir(self):
        return os.path.join(os.getcwd(), self.resource_dir, 'app_packages')

    @property
    def version(self):
        return self.distribution.get_version()

    def generate_app_template(self):
        print(" * Writing application template...")

        if self.template is None:
            template_path = os.path.expanduser('~/.cookiecutters/Python-%s-template' % self.platform)
            if os.path.exists(template_path):
                self.template = template_path
                self.git_pull(template_path)
            else:
                self.template = 'https://github.com/pybee/Python-%s-template.git' % self.platform
        print("Project template: %s" % self.template)
        cookiecutter(
            self.template,
            no_input=True,
            checkout='%s.%s' % (sys.version_info.major, sys.version_info.minor),
            extra_context={
                'app_name': self.distribution.get_name(),
                'formal_name': self.formal_name,
                'class_name': self.class_name,
                'organization_name': self.organization_name,
                'author': self.distribution.get_author(),
                'description': self.distribution.get_description(),
                'dir_name': self.dir,
                'bundle': self.bundle,
                'year': date.today().strftime('%Y'),
                'month': date.today().strftime('%B'),
                'version': self.version,
                'version_code': self.version_code,
                'guid': self.guid,
                'secret_key': self.secret_key,
            }
        )

    def git_pull(self, path):
        template_name = path.split('/')[-1]
        try:
            subprocess.check_output(["git", "pull"], stderr=subprocess.STDOUT, cwd=path)
            print('Template %s succesfully updated.' % template_name)
        except subprocess.CalledProcessError as pull_error:
            error_message = pull_error.output.decode('utf-8')
            if 'resolve host' in error_message:
                print('Unable to update template %s, using unpulled.' % template_name)
            print(error_message)

    def install_app_requirements(self):
        print(" * Installing requirements...")
        if self.distribution.install_requires:
            pip.main([
                    'install',
                    '--upgrade',
                    '--force-reinstall',
                    '--target=%s' % self.app_packages_dir
                ] + self.distribution.install_requires,
            )
        else:
            print("No requirements.")

    def install_platform_requirements(self):
        print(" * Installing plaform requirements...")
        if self.app_requires:
            pip.main([
                    'install',
                    '--upgrade',
                    '--force-reinstall',
                    '--target=%s' % self.app_packages_dir,
                ] + self.app_requires
            )
        else:
            print("No platform requirements.")

    def install_code(self):
        print(" * Installing project code...")
        pip.main([
                'install',
                '--upgrade',
                '--force-reinstall',
                '--no-dependencies',  # We just want the code, not the dependencies
                '--target=%s' % self.app_dir,
                '.'
            ])

    def install_resources(self):
        if self.icon:
            print(" * Adding icons...")
            self.install_icon()
        else:
            print(" * No icons defined - using default...")

        if self.splash:
            print(" * Adding splash screens...")
            self.install_splash()
        else:
            print(" * No splash screen defined...")

    def install_support_package(self):
        if self.support_pkg is None:
            print(" * Determining best support package...")
            self.support_pkg = self.find_support_pkg()

        if self.support_dir is None:
            self.support_dir = self.resource_dir

        if self.support_pkg:
            print(" * Installing support package...")
            print("Support package:", self.support_pkg)
            pip.download.unpack_url(
                pip.index.Link(self.support_pkg),
                os.path.join(os.getcwd(), self.support_dir),
                download_dir=self.download_dir,
            )
        else:
            print()
            print("No pre-built support package could be found for Python %s.%s." % (sys.version_info.major, sys.version_info.minor))
            print("You will need to compile your own. You may want to start with")
            print("the code from https://github.com/%s and" % self.support_project)
            print("then specify the compiled tarball with:")
            print()
            print("    python setup.py %s --support-pkg=<path to tarball>" % self.platform.lower())
            print()

    def install_extras(self):
        pass

    def build_app(self):
        pass

    def run_app(self):
        pass

    def post_run(self):
        print()
        print("Installation complete.")

    def run(self):
        full_generation = True
        if os.path.exists(self.dir):
            print()
            if os.path.isdir(self.dir):
                confirm = input("A directory named '%s' already exists. Would you like to replace it (y/N)? " % self.dir)
            else:
                confirm = input("A file named '%s' already exists. Would you like to delete it (y/N)? " % self.dir)

            print()
            if confirm in ['y', 'Y']:
                print(" * Deleting existing content...")
                if os.path.isdir(self.dir):
                    shutil.rmtree(self.dir)
                else:
                    os.remove(self.dir)
            else:
                print("Updating user code.")
                full_generation = False
        if full_generation:
            self.generate_app_template()#
            self.install_support_package()#
        self.install_app_requirements()
        self.install_platform_requirements()
        self.install_code()
        self.install_resources()
        self.install_extras()
<<<<<<< HEAD
=======

        if self.build:
            self.build_app()
        if self.execute:
            self.run_app()

>>>>>>> e58a2295
        self.post_run()<|MERGE_RESOLUTION|>--- conflicted
+++ resolved
@@ -295,6 +295,7 @@
 
     def run(self):
         full_generation = True
+        #import pdb; pdb.set_trace()
         if os.path.exists(self.dir):
             print()
             if os.path.isdir(self.dir):
@@ -320,13 +321,8 @@
         self.install_code()
         self.install_resources()
         self.install_extras()
-<<<<<<< HEAD
-=======
-
         if self.build:
             self.build_app()
         if self.execute:
             self.run_app()
-
->>>>>>> e58a2295
         self.post_run()