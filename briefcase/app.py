from __future__ import print_function

import os
import json
import random
import re
<<<<<<< HEAD
import subprocess
=======
import requests
>>>>>>> 02ac7901
import shutil
import sys
import uuid

from datetime import date
from distutils.core import Command

import pip

from cookiecutter.main import cookiecutter


class app(Command):
    description = "Create a native application to wrap this project"

    user_options = [
        ('dir=', 'd',
         "Directory to put the project in"),
        ('formal-name=', None,
         "Formal name for the project"),
        ('class-name=', None,
         "Entry class name for the project"),
        ('organization-name=', None,
         "Name of the organization managing the project"),
        ('template=', None,
         "Template (or template repository URL) to use."),
        ('bundle', None,
         'Bundle identifier for the author organization - usually a reversed domain (e.g., "org.python")'),
        ('icon=', None,
         "Name of the icon file."),
        ('guid=', None,
         "GUID identifying the app."),
        ('secret-key=', None,
         "Secret key for the app."),
        ('splash=', None,
         "Name of the splash screen file."),
        ('app-requires', None,
         'List of platform-specific requirements for this app.'),
        ('support-pkg=', 's',
         'URL for the support package to use'),
        ('download-dir=', None,
         "Directory where the project support packages will be cached"),
    ]

    def initialize_options(self):
        self.dir = None
        self.formal_name = None
        self.class_name = None
        self.organization_name = None
        self.template = None
        self.bundle = None
        self.icon = None
        self.splash = None
        self.app_requires = None
        self.support_pkg = None
        self.support_dir = None
        self.download_dir = None
        self.version_code = None
        self.guid = None
        self.secret_key = None

    def finalize_options(self):
        if self.formal_name is None:
            self.formal_name = self.distribution.get_name().title()

        if self.class_name is None:
            CLASS_NAME_CHARS = re.compile('[^a-zA-Z]')
            self.class_name = CLASS_NAME_CHARS.sub('', self.formal_name.title())

        if self.organization_name is None:
            self.organization_name = self.distribution.get_author().title()

        if self.bundle is None:
            if self.distribution.get_author_email():
                domain = self.distribution.get_author_email().split('@')[-1]
            else:
                domain = 'org.python'
            self.bundle = '.'.join(reversed(domain.split('.')))

        if self.download_dir is None:
            self.download_dir = os.path.expanduser(os.path.join('~', '.briefcase'))

        # The Version Code is a pure-string, numerically sortable
        # version number.
        match = re.match('(?P<major>\d+)(\.(?P<minor>\d+)(\.(?P<revision>\d+))?)?', self.distribution.get_version())
        self.version_code = '%02d%02d%02d' % (
            int(match.groups()[0]) if match.groups()[0] else 0,
            int(match.groups()[2]) if match.groups()[2] else 0,
            int(match.groups()[4]) if match.groups()[4] else 0,
        )

        # The app's GUID (if not manually specified) is a namespace UUID
        # based on the URL for the app.
        if self.guid is None:
            self.guid = uuid.uuid3(uuid.NAMESPACE_URL, self.distribution.get_url())

        # The secret key is 40 characters of entropy
        if self.secret_key is None:
            self.secret_key = ''.join(random.choice("abcdefghijklmnopqrstuvwxyz0123456789!@#$%^&*(-_=+)") for i in range(40))

        pip.utils.ensure_dir(self.download_dir)

    def find_support_pkg(self):
        api_url = 'https://pybee.org/static/api/%s/releases.json' % self.support_project

        try:
            releases = requests.get(api_url).json()
        except requests.exceptions.RequestException:
            print()
            print("We had trouble connecting to Github to look for appropriate")
            print("support packages. This can happen when you have tried too many")
            print("times. If you are working on briefcase, please use the specified")
            print("--support-pkg flag for development.")
            return None

        candidates = []
        for release in releases:
            if release['tag_name'] and release['tag_name'].startswith("%s.%s-" % (sys.version_info.major, sys.version_info.minor)):
                for asset in release['assets']:
                    if asset['name'].endswith('.tar.gz') and self.platform in asset['name']:
                        candidates.append((release['created_at'], asset['browser_download_url']))

        try:
            return sorted(candidates, reverse=True)[0][1]
        except IndexError:
            return None

    @property
    def app_dir(self):
        return os.path.join(os.getcwd(), self.resource_dir, 'app')

    @property
    def app_packages_dir(self):
        return os.path.join(os.getcwd(), self.resource_dir, 'app_packages')

    @property
    def version(self):
        return self.distribution.get_version()

    def generate_app_template(self):
        print(" * Writing application template...")

        if self.template is None:
            template_path = os.path.expanduser('~/.cookiecutters/Python-%s-template' % self.platform)
            if os.path.exists(template_path):
                self.template = template_path
                self.git_pull(template_path)
            else:
                self.template = 'https://github.com/pybee/Python-%s-template.git' % self.platform
        print("Project template: %s" % self.template)
        cookiecutter(
            self.template,
            no_input=True,
            checkout='%s.%s' % (sys.version_info.major, sys.version_info.minor),
            extra_context={
                'app_name': self.distribution.get_name(),
                'formal_name': self.formal_name,
                'class_name': self.class_name,
                'organization_name': self.organization_name,
                'author': self.distribution.get_author(),
                'description': self.distribution.get_description(),
                'dir_name': self.dir,
                'bundle': self.bundle,
                'year': date.today().strftime('%Y'),
                'month': date.today().strftime('%B'),
                'version': self.version,
                'version_code': self.version_code,
                'guid': self.guid,
                'secret_key': self.secret_key,
            }
        )

    def git_pull(self, path):
        template_name = path.split('/')[-1]
        try:
            subprocess.check_output(["git", "pull"], stderr=subprocess.STDOUT, cwd=path)
            print('Template %s succesfully updated.' % template_name)
        except subprocess.CalledProcessError as pull_error:
            error_message = pull_error.output.decode('utf-8')
            if 'resolve host' in error_message:
                print('Unable to update template %s, using unpulled.' % template_name)
            print(error_message)

    def install_app_requirements(self):
        print(" * Installing requirements...")
        if self.distribution.install_requires:
            pip.main([
                    'install',
                    '--upgrade',
                    '--force-reinstall',
                    '--target=%s' % self.app_packages_dir
                ] + self.distribution.install_requires,
            )
        else:
            print("No requirements.")

    def install_platform_requirements(self):
        print(" * Installing plaform requirements...")
        if self.app_requires:
            pip.main([
                    'install',
                    '--upgrade',
                    '--force-reinstall',
                    '--target=%s' % self.app_packages_dir,
                ] + self.app_requires
            )
        else:
            print("No platform requirements.")

    def install_code(self):
        print(" * Installing project code...")
        pip.main([
                'install',
                '--upgrade',
                '--force-reinstall',
                '--no-dependencies',  # We just want the code, not the dependencies
                '--target=%s' % self.app_dir,
                '.'
            ])

    def install_resources(self):
        if self.icon:
            print(" * Adding icons...")
            self.install_icon()
        else:
            print(" * No icons defined - using default...")

        if self.splash:
            print(" * Adding splash screens...")
            self.install_splash()
        else:
            print(" * No splash screen defined...")

    def install_support_package(self):
        if self.support_pkg is None:
            print(" * Determining best support package...")
            self.support_pkg = self.find_support_pkg()

        if self.support_dir is None:
            self.support_dir = self.resource_dir

        if self.support_pkg:
            print(" * Installing support package...")
            print("Support package:", self.support_pkg)
            pip.download.unpack_url(
                pip.index.Link(self.support_pkg),
                os.path.join(os.getcwd(), self.support_dir),
                download_dir=self.download_dir,
            )
        else:
            print()
            print("No pre-built support package could be found for Python %s.%s." % (sys.version_info.major, sys.version_info.minor))
            print("You will need to compile your own. You may want to start with")
            print("the code from https://github.com/%s and" % self.support_project)
            print("then specify the compiled tarball with:")
            print()
            print("    python setup.py %s --support-pkg=<path to tarball>" % self.platform.lower())
            print()

    def install_extras(self):
        pass

    def post_run(self):
        print()
        print("Installation complete.")

    def run(self):
        if os.path.exists(self.dir):
            print()
            if os.path.isdir(self.dir):
                confirm = input("A directory named '%s' already exists. Would you like to replace it (y/N)? " % self.dir)
            else:
                confirm = input("A file named '%s' already exists. Would you like to delete it (y/N)? " % self.dir)

            print()
            if confirm in ['y', 'Y']:
                print(" * Deleting existing content...")
                if os.path.isdir(self.dir):
                    shutil.rmtree(self.dir)
                else:
                    os.remove(self.dir)
            else:
                print("Briefcase deployment cancelled.")
                return

        self.generate_app_template()
        self.install_app_requirements()
        self.install_platform_requirements()
        self.install_code()
        self.install_resources()
        self.install_support_package()
        self.install_extras()

        self.post_run()<|MERGE_RESOLUTION|>--- conflicted
+++ resolved
@@ -4,11 +4,8 @@
 import json
 import random
 import re
-<<<<<<< HEAD
 import subprocess
-=======
 import requests
->>>>>>> 02ac7901
 import shutil
 import sys
 import uuid
